--- conflicted
+++ resolved
@@ -83,13 +83,10 @@
 ## rmf_obstacle_ros2
 The `rmf_obstacle_ros2` package contains ROS 2 nodes that react to the presence of obstacles.
 
-<<<<<<< HEAD
+
 At present the `lane_blocker_node` is available which subscribes to `/rmf_obstacles`, and checks whether
 any of the obstacles intersect with any of the lanes across fleet navigation graphs.
-=======
-At present the `lane_blocker_node` is available which subscribes to `/rmf_obstacles`, checks whether
-any of the obstacles intersects with any of the lanes across fleet navigation graphs.
->>>>>>> 008df0cd
+
 If a new intersection is determined, the lanes for the corresponding fleets are closed.
 Previously closed lanes are also opened once the obstacles no longer intersect with the lanes.
 
