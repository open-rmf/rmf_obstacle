# rmf_obstacle_detectors

![](https://github.com/open-rmf/rmf_obstacle_detectors/workflows/build/badge.svg)
![](https://github.com/open-rmf/rmf_obstacle_detectors/workflows/style/badge.svg)

Packages that infer and react to the presence of obstacles from sensor inputs.

- [rmf_human_detector](#rmf_human_detector)
- [rmf_human_detector_oakd](#rmf_human_detector_oakd)
- [rmf_obstacle_detector_laserscan](#rmf_obstacle_detector_laserscan)
- [rmf_obstacle_ros2](#rmf_obstacle_ros2)

## rmf_obstacle_detector_laserscan

![](../media/rmf_obstacle_detector_laserscan.gif)

A ROS 2 node that subscribes to `LaserScan` messages and publishes obstacles to `/rmf_obstacles`.

<<<<<<< HEAD
The node is implemented as an `rclcpp::lifecycle_node` node where upon activation, it calibrates the surroundings based on the range values in the initial few `LaserScan` messages.
=======
The node is implemented as an [`rclcpp::lifecycle_node`](https://github.com/ros2/demos/tree/rolling/lifecycle) node where upon activation, it calibrates the surroundings based on the range values in the initial few `LaserScan` messages.
>>>>>>> a0fc2cd5
This essentially becomes the "obstacle-free" configuration.
Subsequently, any changes to the surroundings are detected as an obstacle.

To run

```
ros2 run rmf_obstacle_detector_laserscan laserscan_detector
```
<<<<<<< HEAD

> Note: The node can also be loaded into a ROS 2 component container as a plugin (`LaserscanDetector`)

After running, since this Node is an `rclcpp::lifecycle_node`, you will need to configure and activate it respectively as shown below:

```
#to configure the node
ros2 lifecycle set /laserscan_obstacle_detector configure
```

```
#to activate the node
ros2 lifecycle set /laserscan_obstacle_detector activate
```

you can read more about `rclcpp::lifecycle_node` here: [ROS2 Lifecycle Node Design](https://design.ros2.org/articles/node_lifecycle.html)
=======
To configure and Activate
```
#to configure
ros2 lifecycle set /laserscan_obstacle_detector configure
```
```
#to activate
ros2 lifecycle set /laserscan_obstacle_detector activate
```


>Note: The node can also be loaded into a ROS 2 component container as a plugin (`LaserscanDetector`)
>>>>>>> a0fc2cd5

The node accepts the following parameters
| Parameter Name | Description | Default Value |
| --- | --- | --- |
| `scan_topic_name` | The topic over which `LaserScan` messages are published. It is strongly recommended to [filter the scan](http://wiki.ros.org/laser_filters) to remove out-of-range rays before passing it to this node. | `/lidar/scan` |
| `range_threshold` | For each ray, if the difference in range measurement between the latest `LaserScan` and the calibrated one is greater than this value, a new obstacle is assumed. | `1.0` meter |
<<<<<<< HEAD
| `min_obstacle_size` | The minimum perceived size of an object for it to be considered an obstacle. | `0.75` meter |
=======
| `min_obstacle_size` | The minimum perceived size of an object to be considered an obstacle. | `0.75` meter |
>>>>>>> a0fc2cd5
| `level_name` | The level(floor) name on which the scanner exists. | `L1` |
| `calibration_sample_count` | The number of initial `LaserScan` messages to cailbrate the "obstacle-free" configuration. | `10` |

## rmf_human_detector_oakd

![](../media/rmf_human_detector_oakd.gif)

A ROS 2 node that detects humans via on-chip-inference on `OAK-D` cameras and publishes the detections over `/rmf_obstacles` as `rmf_obstacle_msgs::Obstacles` message.

The node can be run either as a component within a ROS 2 container or as a standalone node.

The component plugin is `rmf_human_detector_oakd::HumanDetector` and can be loaded into a `ComponentManager` via `ros2 component load <COMPONENT_MANAGER> rmf_human_detector_oakd::HumanDetector`.

To launch as a standalone node,

```bash
ros2 launch rmf_human_detector_oakd human_detection.launch.xml blob_path:=<PATH_TO_MOBILENET-SSD_BLOB>
```

The node has several configurable parameters documented in the [launch file](rmf_human_detector_oakd/launch/human_detector.launch.xml).
<<<<<<< HEAD
The most important of which is `blob_path` as it holds the absolute path to the NN model for inference. See `depthai` documentation for more information on how the various pre-trained models can be obtained.
=======
The most important is `blob_path` as it holds the absolute path to the NN model for inference. See `depthai` documentation for more information on how the various pre-trained models can be obtained.
>>>>>>> a0fc2cd5
It is recommended to use the [blobconverter](https://github.com/luxonis/blobconverter/) tool to obtain the `mobilenet-ssd_openvino_2021.4_6shave.blob` blob for inference.

To visualize the detection frames, set `debug:=True`. Note: Frames will only be visualized when a human is actively detected.

For more information on setup and troubleshooting see [here](rmf_human_detector_oakd/README.md)

## rmf_human_detector

![](../media/rmf_human_detector.gif)

A ROS 2 node that subscribes to `sensor_msgs::Image` messages published by a monocular camera and runs `Yolo-V4` to detect the presence of humans. The relative pose of the humans with respect to the camera frame is estimated based on heuristics that can be configured through ROS 2 parameters.

The use case for this node would be to detect crowds from existing CCTV cameras or vision sensors in the facility.

To run:

```bash
ros2 launch rmf_human_detector human_detector_launch.py
```

## rmf_obstacle_ros2

The `rmf_obstacle_ros2` package contains ROS 2 nodes that react to the presence of obstacles.

<<<<<<< HEAD
At present the `lane_blocker_node` is available which subscribes to `/rmf_obstacles`, and checks whether
any of the obstacles intersect with any of the lanes across fleet navigation graphs.
=======

At present the `lane_blocker_node` is available which subscribes to `/rmf_obstacles`, and checks whether
any of the obstacles intersect with any of the lanes across fleet navigation graphs.

>>>>>>> a0fc2cd5
If a new intersection is determined, the lanes for the corresponding fleets are closed.
Previously closed lanes are also opened once the obstacles no longer intersect with the lanes.

To run:

```bash
ros2 run rmf_obstacle_ros2 lane_blocker_node
```<|MERGE_RESOLUTION|>--- conflicted
+++ resolved
@@ -16,11 +16,7 @@
 
 A ROS 2 node that subscribes to `LaserScan` messages and publishes obstacles to `/rmf_obstacles`.
 
-<<<<<<< HEAD
-The node is implemented as an `rclcpp::lifecycle_node` node where upon activation, it calibrates the surroundings based on the range values in the initial few `LaserScan` messages.
-=======
 The node is implemented as an [`rclcpp::lifecycle_node`](https://github.com/ros2/demos/tree/rolling/lifecycle) node where upon activation, it calibrates the surroundings based on the range values in the initial few `LaserScan` messages.
->>>>>>> a0fc2cd5
 This essentially becomes the "obstacle-free" configuration.
 Subsequently, any changes to the surroundings are detected as an obstacle.
 
@@ -29,48 +25,27 @@
 ```
 ros2 run rmf_obstacle_detector_laserscan laserscan_detector
 ```
-<<<<<<< HEAD
 
-> Note: The node can also be loaded into a ROS 2 component container as a plugin (`LaserscanDetector`)
+To configure and Activate
 
-After running, since this Node is an `rclcpp::lifecycle_node`, you will need to configure and activate it respectively as shown below:
-
-```
-#to configure the node
-ros2 lifecycle set /laserscan_obstacle_detector configure
-```
-
-```
-#to activate the node
-ros2 lifecycle set /laserscan_obstacle_detector activate
-```
-
-you can read more about `rclcpp::lifecycle_node` here: [ROS2 Lifecycle Node Design](https://design.ros2.org/articles/node_lifecycle.html)
-=======
-To configure and Activate
 ```
 #to configure
 ros2 lifecycle set /laserscan_obstacle_detector configure
 ```
+
 ```
 #to activate
 ros2 lifecycle set /laserscan_obstacle_detector activate
 ```
 
-
->Note: The node can also be loaded into a ROS 2 component container as a plugin (`LaserscanDetector`)
->>>>>>> a0fc2cd5
+> Note: The node can also be loaded into a ROS 2 component container as a plugin (`LaserscanDetector`)
 
 The node accepts the following parameters
 | Parameter Name | Description | Default Value |
 | --- | --- | --- |
 | `scan_topic_name` | The topic over which `LaserScan` messages are published. It is strongly recommended to [filter the scan](http://wiki.ros.org/laser_filters) to remove out-of-range rays before passing it to this node. | `/lidar/scan` |
 | `range_threshold` | For each ray, if the difference in range measurement between the latest `LaserScan` and the calibrated one is greater than this value, a new obstacle is assumed. | `1.0` meter |
-<<<<<<< HEAD
-| `min_obstacle_size` | The minimum perceived size of an object for it to be considered an obstacle. | `0.75` meter |
-=======
 | `min_obstacle_size` | The minimum perceived size of an object to be considered an obstacle. | `0.75` meter |
->>>>>>> a0fc2cd5
 | `level_name` | The level(floor) name on which the scanner exists. | `L1` |
 | `calibration_sample_count` | The number of initial `LaserScan` messages to cailbrate the "obstacle-free" configuration. | `10` |
 
@@ -91,11 +66,7 @@
 ```
 
 The node has several configurable parameters documented in the [launch file](rmf_human_detector_oakd/launch/human_detector.launch.xml).
-<<<<<<< HEAD
-The most important of which is `blob_path` as it holds the absolute path to the NN model for inference. See `depthai` documentation for more information on how the various pre-trained models can be obtained.
-=======
 The most important is `blob_path` as it holds the absolute path to the NN model for inference. See `depthai` documentation for more information on how the various pre-trained models can be obtained.
->>>>>>> a0fc2cd5
 It is recommended to use the [blobconverter](https://github.com/luxonis/blobconverter/) tool to obtain the `mobilenet-ssd_openvino_2021.4_6shave.blob` blob for inference.
 
 To visualize the detection frames, set `debug:=True`. Note: Frames will only be visualized when a human is actively detected.
@@ -120,15 +91,8 @@
 
 The `rmf_obstacle_ros2` package contains ROS 2 nodes that react to the presence of obstacles.
 
-<<<<<<< HEAD
 At present the `lane_blocker_node` is available which subscribes to `/rmf_obstacles`, and checks whether
-any of the obstacles intersect with any of the lanes across fleet navigation graphs.
-=======
-
-At present the `lane_blocker_node` is available which subscribes to `/rmf_obstacles`, and checks whether
-any of the obstacles intersect with any of the lanes across fleet navigation graphs.
-
->>>>>>> a0fc2cd5
+any of the obstacles intersects with any of the lanes across fleet navigation graphs.
 If a new intersection is determined, the lanes for the corresponding fleets are closed.
 Previously closed lanes are also opened once the obstacles no longer intersect with the lanes.
 
